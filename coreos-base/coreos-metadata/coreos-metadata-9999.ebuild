--- conflicted
+++ resolved
@@ -21,39 +21,6 @@
 LICENSE="Apache-2.0"
 SLOT="0"
 
-<<<<<<< HEAD
-src_unpack() {
-	cros-workon_src_unpack "$@"
-	coreos-cargo_src_unpack "$@"
-	unpack update-ssh-keys-${UPDATE_SSH_KEYS_VERSION}.tar.gz
-}
-
-src_prepare() {
-	default
-
-	# check to make sure we are using the right version of update-ssh-keys
-	# our Cargo.toml should be using this version string as a tag specifier
-	grep -q "^update-ssh-keys.*tag.*${UPDATE_SSH_KEYS_VERSION}" Cargo.toml || die "couldn't find update-ssh-keys version ${UPDATE_SSH_KEYS_VERSION} in Cargo.toml"
-
-	sed -i "s;^update-ssh-keys.*;update-ssh-keys = { path = \"${WORKDIR}/update-ssh-keys-${UPDATE_SSH_KEYS_VERSION}\" };" Cargo.toml
-
-	# tell the rust-openssl bindings where the openssl library and include dirs are
-	export PKG_CONFIG_ALLOW_CROSS=1
-	export OPENSSL_LIB_DIR=/usr/lib64/
-	export OPENSSL_INCLUDE_DIR=/usr/include/openssl/
-}
-
-src_install() {
-	cargo_src_install
-
-	mv "${D}/usr/bin/coreos-metadata" "${D}/usr/bin/coreos-metadata"
-
-	systemd_dounit "${FILESDIR}/coreos-metadata.service"
-	systemd_dounit "${FILESDIR}/coreos-metadata-sshkeys@.service"
-}
-
-=======
->>>>>>> 5d2e6c29
 # sed -n 's/^"checksum \([^ ]*\) \([^ ]*\) .*/\1-\2/p' Cargo.lock
 CRATES="
 adler32-1.0.3
