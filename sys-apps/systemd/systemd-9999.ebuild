--- conflicted
+++ resolved
@@ -10,11 +10,7 @@
 	# Use ~arch instead of empty keywords for compatibility with cros-workon
 	KEYWORDS="~amd64 ~arm64 ~arm ~x86"
 else
-<<<<<<< HEAD
-	CROS_WORKON_COMMIT="f1e7a7832bd39e6a233f121e2ca802f6a5c35888" # v241-coreos
-=======
 	CROS_WORKON_COMMIT="8976b732c29f09ef6e91001e529f0303bbd9b600" # v241-flatcar
->>>>>>> f7989bd7
 	KEYWORDS="~alpha amd64 ~arm arm64 ~ia64 ~ppc ~ppc64 ~sparc ~x86"
 fi
 
